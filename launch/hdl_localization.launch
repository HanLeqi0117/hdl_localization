--- conflicted
+++ resolved
@@ -8,13 +8,11 @@
   <arg name="odom_child_frame_id" default="velodyne" />
 
   <!-- optional arguments -->
-<<<<<<< HEAD
   <arg name="use_imu" default="false" />
-  <arg name="invert_imu" default="false" />
-=======
+  <arg name="invert_imu_acc" default="false" />
+  <arg name="invert_imu_gyro" default="false" />
   <arg name="use_global_localization" default="true" />
->>>>>>> 89574439
-  <arg name="imu_topic" default="/gpsimu_driver/imu_data" />
+  <arg name="imu_topic" default="/imu/data" />
   <arg name="enable_robot_odometry_prediction" value="false" />
   <arg name="robot_odom_frame_id" value="odom" />
 
@@ -39,7 +37,8 @@
       <!-- imu settings -->
       <!-- during "cool_time", imu inputs are ignored -->
       <param name="use_imu" value="$(arg use_imu)" />
-      <param name="invert_imu" value="$(arg invert_imu)" />
+      <param name="invert_acc" value="$(arg invert_imu_acc)" />
+      <param name="invert_gyro" value="$(arg invert_imu_gyro)" />
       <param name="cool_time_duration" value="2.0" />
       <!-- robot odometry-based prediction -->
       <param name="enable_robot_odometry_prediction" value="$(arg enable_robot_odometry_prediction)" />
